import uuid
from typing import Dict

from fastapi import APIRouter, HTTPException, Request, Depends
from starlette.responses import JSONResponse

from src.domain.dto.service.haru_service_dto import (RequestStartMainServiceDTO, ResponseStartMainServiceDTO
, RequestChatServiceDTO, ResponseChatServiceDTO)
from src.logger.custom_logger import get_logger
from src.service.application.ai_service_handler import handle_modification_mode, handle_user_message, \
    handle_user_action_response
from src.service.application.main_screen_service import MainScreenService
from src.service.application.prompts import RESPONSE_MESSAGES
from src.service.auth.jwt import validate_jwt_token

router = APIRouter(
    prefix="/api/service",
    dependencies=[Depends(validate_jwt_token)]
)
logger = get_logger(__name__)

# 현재는 메모리 기반 딕셔너리 사용 (서버 재시작 시 초기화됨)
#   수정 예정
sessions: Dict[str, Dict] = {}


#   메인 화면: 로그인 후 바로 보여지는 화면
@router.post("/main")
async def to_main_screen(request: Request):
    main_service_class = MainScreenService()

    content = await main_service_class.to_main()
    return JSONResponse(
        content=content.model_dump()
    )

@router.get("/detail/{category_id}")
async def to_detail(category_id: str, request: Request):

    main_service_class = MainScreenService()
    content = await main_service_class.get_category_detail(category_id)
    return JSONResponse(
        content=content.model_dump()
    )


"""

    하루랑 채팅

"""

@router.post("/start")
async def start_conversation(data: RequestStartMainServiceDTO, request: Request):


    print(data.play_address)

    # 세션 ID 생성
    session_id = str(uuid.uuid4())

    # 세션 데이터 초기화
    sessions[session_id] = {
        "play_address": data.play_address,
        "peopleCount": data.peopleCount,
        "selectedCategories": data.selectedCategories,
        "collectedTags": {},  # 카테고리별 태그 저장
        "currentCategoryIndex": 0,  # 현재 질문 중인 카테고리
        "conversationHistory": [],  # 대화 히스토리
        "stage": "collecting_details",  # 현재 단계: collecting_details, confirming_results, completed
        "waitingForUserAction": False,  # 사용자 액션(Next/More 또는 Yes) 대기 중인지
        "lastUserMessage": "",  # 마지막 사용자 메시지
        "pendingTags": [],  # 대기 중인 태그들
        "modificationMode": False,  # 수정 모드인지
    }

    # 첫 번째 카테고리에 대한 질문 생성 (인원수와 카테고리 정보 포함)
    first_category = data.selectedCategories[0]
    categories_text = ', '.join(data.selectedCategories)

    first_message = RESPONSE_MESSAGES["start"]["first_message"].format(
        people_count=data.peopleCount,
        categories_text=categories_text,
        first_category=first_category
    )

    response = ResponseStartMainServiceDTO(
        status="success",
        sessionId=session_id,
        message=first_message,
        stage="collecting_details",
        progress={
            "current": 0,
            "total": len(data.selectedCategories)
        }
    )

    return JSONResponse(
        content=response.model_dump()
    )


@router.get("/chat")
@router.post("/chat")
async def chat(request: RequestChatServiceDTO):

    # jwt = request.headers.jwt
    # if jwt is None:
    #     logger.error("Missing token")
    #     raise MissingTokenException()
    #
    # validate_result = await validate_jwt_token(jwt)
    # if validate_result == 2:
    #     logger.error("ExpiredToken token")
    #     raise ExpiredAccessTokenException()

    # 세션 확인
    if request.sessionId not in sessions:
        raise HTTPException(status_code=404, detail="세션을 찾을 수 없습니다.")

    session = sessions[request.sessionId]

    # completed 상태 처리 - 대화 완료 후 추가 메시지
    if session.get("stage") == "completed":

        contents = ResponseChatServiceDTO(
                status="success",
                message="대화가 완료되었습니다. 새로운 대화를 시작하려면 처음부터 다시 시작해주세요.",
                stage="completed"
        )

        return JSONResponse(
            content=contents.model_dump()
        )

    # modification_mode 처리
    if session.get("stage") == "modification_mode":

        return JSONResponse(
            content=handle_modification_mode(session, request.message).model_dump()
        )

    # 🔥 사용자 액션(Next/More 또는 Yes) 응답 처리 - await 추가!
    if session.get("waitingForUserAction", False):
<<<<<<< HEAD
        response = await handle_user_action_response(session, request.message)  # ✅ await 추가
        return JSONResponse(
            content=response.model_dump()
        )
=======
        response = await handle_user_action_response(session, request.message)
        return JSONResponse(content=response.model_dump())
>>>>>>> 82ecd100

    # 일반 메시지 처리 (태그 생성)
    return JSONResponse(
        content=handle_user_message(session, request.message).model_dump()
    )<|MERGE_RESOLUTION|>--- conflicted
+++ resolved
@@ -142,15 +142,8 @@
 
     # 🔥 사용자 액션(Next/More 또는 Yes) 응답 처리 - await 추가!
     if session.get("waitingForUserAction", False):
-<<<<<<< HEAD
-        response = await handle_user_action_response(session, request.message)  # ✅ await 추가
-        return JSONResponse(
-            content=response.model_dump()
-        )
-=======
         response = await handle_user_action_response(session, request.message)
         return JSONResponse(content=response.model_dump())
->>>>>>> 82ecd100
 
     # 일반 메시지 처리 (태그 생성)
     return JSONResponse(
