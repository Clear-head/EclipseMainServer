<<<<<<< HEAD
from typing import Dict, List, Optional, Any
=======
from typing import Dict, List, Optional
>>>>>>> 82ecd100

from pydantic import BaseModel


#   /api/service/start

#   대화 시작 요청 모델
class RequestStartMainServiceDTO(BaseModel):
    play_address: str
    peopleCount: int  # 함께할 인원 수
    selectedCategories: List[str]  # 선택한 활동 카테고리 (예: ["카페", "음식점"])


#   대화 시작 응답 모델
class ResponseStartMainServiceDTO(BaseModel):
    status: str  # 상태 (success/error)
    sessionId: str  # 생성된 세션 ID
    message: str  # 챗봇 메시지
    stage: str  # 현재 대화 단계
    progress: Dict[str, int]  # 진행 상태 (current, total)




#   /api/service/chat
#   채팅 메시지 요청 모델 바디
class RequestChatServiceDTO(BaseModel):
    sessionId: str  # 세션 식별자
    message: str  # 사용자 메시지


#   채팅 응답 모델
class ResponseChatServiceDTO(BaseModel):
    status: str  # 상태
    message: str  # 챗봇 메시지
    stage: str  # 현재 대화 단계
    tags: Optional[List[str]] = None  # 추출된 태그 목록
    progress: Optional[Dict[str, int]] = None  # 진행 상태
<<<<<<< HEAD
    recommendations: Optional[Dict[str, List[Dict[str, Any]]]] = None  # 🔥 List[str]에서 List[Dict]로 변경
=======
    recommendations: Optional[Dict[str, List[str]]] = None  # 최종 추천 결과
>>>>>>> 82ecd100
    collectedData: Optional[List[Dict]] = None  # 구조화된 수집 데이터 (위치, 인원수, 카테고리별 키워드)

    # Flutter 클라이언트 호환성을 위한 필드 (이름은 yesNo지만 실제로는 Next/More 또는 Yes 버튼)
    showYesNoButtons: Optional[bool] = False  # 버튼 표시 여부
    yesNoQuestion: Optional[str] = None  # 버튼과 함께 보여줄 질문
    currentCategory: Optional[str] = None  # 현재 질문 중인 카테고리
    availableCategories: Optional[List[str]] = None  # 선택 가능한 카테고리 목록<|MERGE_RESOLUTION|>--- conflicted
+++ resolved
@@ -1,8 +1,4 @@
-<<<<<<< HEAD
-from typing import Dict, List, Optional, Any
-=======
 from typing import Dict, List, Optional
->>>>>>> 82ecd100
 
 from pydantic import BaseModel
 
@@ -41,11 +37,7 @@
     stage: str  # 현재 대화 단계
     tags: Optional[List[str]] = None  # 추출된 태그 목록
     progress: Optional[Dict[str, int]] = None  # 진행 상태
-<<<<<<< HEAD
-    recommendations: Optional[Dict[str, List[Dict[str, Any]]]] = None  # 🔥 List[str]에서 List[Dict]로 변경
-=======
     recommendations: Optional[Dict[str, List[str]]] = None  # 최종 추천 결과
->>>>>>> 82ecd100
     collectedData: Optional[List[Dict]] = None  # 구조화된 수집 데이터 (위치, 인원수, 카테고리별 키워드)
 
     # Flutter 클라이언트 호환성을 위한 필드 (이름은 yesNo지만 실제로는 Next/More 또는 Yes 버튼)
